# This is the file containing default values for all options you can specify for the plotting
# script at runtime via YAML input.
# Details about the specific sections (groups of variables for a particular purpose) and
# individual variables can be found in the comments above each specific section/variable below.
#
# Some sections also include subsections with further settings related to a particular part of
# the plotting script; these are differentiated by the indentation level.
#
# Some variables must be specified in the plot_options.yaml file (the default values are invalid);
# these variables are labeled "(mandatory)".

# This section is for variables related to the specific data you want to plot
data:
  #
  # filename (mandatory):
  # Full or relative path to filename containing MPAS data you wish to plot. Can be a single file,
<<<<<<< HEAD
  # a glob-able regex pattern match (e.g. /path/to/nc/data/*.nc), or a list of files
  #
=======
  # a glob-able regex pattern match (e.g. /path/to/nc/data/*.nc), a list of files, or a list of
  # glob-able regex pattern matches.
  # 
>>>>>>> 4883dd42
  # gridfile:
  # Some MPAS files (usually "diag" files) do not contain grid information; in these cases you
  # must specify a "gridfile" that contains the grid information for the script to read
  # NOTE: Since only one gridfile can be specified, it is not possible to mix-and-match gridded
  #       and gridless files
  #
  # var:
  # Variable name to plot. Can be a list of variable names, or the string "all" (default).
  #
  # lev: Variable level to plot (for variables with multiple vertical levels). Can be a list of
  # level numbers, or the string "all". Default is level 1.

  # Note that for 'var' and 'lev', unless you are specifying "all", you must provide a list of
  # values, even if there is just one item in that list. Some specific examples of how to specify
  # various combinations of variable and levels are provided below.

  # To plot all variables at the 9th vertical level, use the following settings:
  #   var: all
  #   lev:
  #     - 9
  # To plot the variables qv and rho at all levels, use the following settings:
  #   var:
  #     - qv
  #     - rho
  #   lev: all
  # To plot the variable t2m at levels 1 through 6, use the following settings:
  #   var:
  #     - t2m
  #   lev:
  #     - 1
  #     - 2
  #     - 3
  #     - 4
  #     - 5
  #     - 6

  filename: ''
  gridfile: ''
  var: all
  lev:
    - 0

# This section is for variables related to how the plot(s) is/are created.
plot:
  # filename:
  # The filename of the output plot(s). If an extension is included (e.g. ".png"), it will determine the format of the image.
  #
  # format:
  # The image format of the output, if not specified in the filename. See matplotlib documentation for valid options:
  # https://matplotlib.org/stable/api/_as_gen/matplotlib.pyplot.savefig.html#matplotlib.pyplot.savefig
  #
  # title:
  # Settings controlling the title of the output plot(s) that will appear in the image above the plotted data.
  #   text:
  #   The text of the title. To create a plot with no title, set "text" to a blank string.
  #   fontsize:
  #   The font size to use for the title.
  #
  # exists:
  # Handle case when file exists. Valid options are
  #    overwrite  Overwrite existing file
  #    abort      Raise an exception
  #    rename     Rename the old file using the scheme {filename}-#.png, where # is the next available sequential integer
  #
  # dpi:
  # Image dots per inch
  #
  # figheight:
  # Image height in inches
  #
  # figwidth:
  # Image width in inches

  # NOTE: for text fields such as filename, title, etc., some helpful variables are provided that
  # you can reference in the text string that will be substituted in the final output:
  # {var} = Variable name
  # {lev} = Variable level
  # {varln} = Variable "long name" (not recommended for filenames since these often contain spaces)
  # {units} = Variable units
  # {filename} = Name of file being read for plotted data
  # {fnme} = Name of file (minus extension) being read for plotted data
  # {date} = The date of plotted data, in %Y-%m-%d format
  # {time} = The time of plotted data, in %H:%M:%S format

  filename: '{var}_{lev}.png'
  format: null
  title:
    text: 'Plot of {varln}, level {lev} for MPAS forecast, {date} {time}'
    fontsize: 8
  exists: rename
  dpi: 300
  figheight: 4
  figwidth: 8

  # colormap:
  # Color scheme to use for output plots. Options can either be standard Matplotlib colormaps (reference
  # https://matplotlib.org/stable/gallery/color/colormap_reference.html for valid options) or the name of
  # a custom colormap under the colormaps/ directory (currently just one option: "radar_refl").
  #
  # NOTE: custom colormaps also include additional settings that will overwrite user config choices; see
  # README.md for more information.
  #
  colormap: "viridis"

  # periodic_bdy:
  # For periodic domains (including global), the plot routines will omit the boundary cells by default. To plot
  # all data, including boundaries, set this option to True, but note that it will slow down plotting substantially.
  #
  periodic_bdy: False

  # vmin, vmax:
  # By default the color range will be scaled to the max/min values of the plotted data. To use a custom range,
  # set vmin and/or vmax

  vmin: null
  vmax: null

  # plot_under, plot_over:
  # By default any values above vmax or below vmin will be plotted as the color for vmax/vmin respectively.
  # To omit these out-of-range values all together, set plot_over/plot_under to False respectively.

  plot_under: True
  plot_over: True

  # Settings for plotting grid cell borders. To disable cell borders, set color="face" (colors the border the same as cell face)
  # or set width=0
  edges:
    color: face
    width: 0.1

  # Settings for plotting political boundaries. Settings scale, color, linewidth can either be a single value (to apply to all boundaries)
  # or a list of values to apply to the specific level 0, 1, or 2 boundaries described below
  boundaries:
    enable: True
    # Level of political boundaries to plot. Level 0 is national boundaries, Level 1 is sub-national boundaries (e.g.
    # states, provinces, etc.), Level 2 is county boundaries (US only); counties require 10m scale
    detail: 0
    color: ['black','black','black']
    linewidth: [0.2,0.2,0.2]
    # Scale is the resolution of the plotted boundary dataset. Options are 110m, 50m, and 10m.
    scale: ['50m','50m','50m']

  # Settings for plotting coastlines.
  coastlines:
    enable: True
    # Scale is the resolution of the plotted boundary dataset. Options are 110m, 50m, and 10m.
    scale: '10m'
    color: 'black'
    linewidth: 0.5

  # Settings for plotting lakes.
  lakes:
    enable: False
    # Scale is the resolution of the plotted boundary dataset. Options are 110m, 50m, and 10m.
    scale: '50m'
    color: 'black'
    linewidth: 0.5

  # Settings for the plot's color bar
  colorbar:
    # orientation:
    # The orientation of the color bar. Valid values are "horizontal" or "vertical"
    #
    # label:
    # Text to tabel colorbar; can use variables described at start of "plot:" section
    #
    # fontsize:
    # Font size for the colobar label.
    enable: True
    orientation: vertical
    label: 'Units: {units}'
    fontsize: 8

  # Settings for the output map projection:
  projection:
    # Name of the actual projection; for valid options see https://scitools.org.uk/cartopy/docs/latest/reference/projections.html
    # A few special projections are not yet supported: UTM, OSGB, LambertZoneII, EuroPP, OSNI
    projection: PlateCarree
    # Range of latitudes/longitudes to plot. Each should be a 2-element list, with the first entry being less than the second
    latrange:
      - null
      - null
    lonrange:
      - null
      - null
    # Central lat/lon; needed to center the projection for some projections. If not supported, values will be ignored
    central_lat: null
    central_lon: null
    # Satellite height (meters): used for Geostationary and NearsidePerspective projections that simulate a satellite view
    satellite_height: null
    # Standard parallels: used for setting projection parameters for AlbersEqualArea, EquidistantConic, and LambertConformal
    standard_parallels:
      - null
      - null
<|MERGE_RESOLUTION|>--- conflicted
+++ resolved
@@ -14,14 +14,9 @@
   #
   # filename (mandatory):
   # Full or relative path to filename containing MPAS data you wish to plot. Can be a single file,
-<<<<<<< HEAD
-  # a glob-able regex pattern match (e.g. /path/to/nc/data/*.nc), or a list of files
-  #
-=======
   # a glob-able regex pattern match (e.g. /path/to/nc/data/*.nc), a list of files, or a list of
   # glob-able regex pattern matches.
-  # 
->>>>>>> 4883dd42
+  #
   # gridfile:
   # Some MPAS files (usually "diag" files) do not contain grid information; in these cases you
   # must specify a "gridfile" that contains the grid information for the script to read
